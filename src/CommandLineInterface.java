import java.lang.annotation.ElementType;
import java.lang.annotation.Retention;
import java.lang.annotation.RetentionPolicy;
import java.lang.annotation.Target;
import java.lang.invoke.MethodHandles.Lookup;
import java.lang.invoke.MethodType;
import java.lang.reflect.*;
import java.nio.file.Files;
import java.nio.file.Path;
import java.util.ArrayDeque;
import java.util.ArrayList;
import java.util.HashMap;
import java.util.LinkedHashMap;
import java.util.LinkedHashSet;
import java.util.List;
import java.util.Optional;
import java.util.Set;
import java.util.StringJoiner;
import java.util.stream.IntStream;
import java.util.stream.Stream;

public interface CommandLineInterface {

  static <R extends Record> Parser<R> parser(Lookup lookup, Class<R> schema) {
    return new Parser<>(lookup, schema);
  }

  /**
   * Finds an enumeration constant by its name and wrapped it into an {@code Optional} instance.
   *
   * @param enumClass the class object of the enum class from which to wrap a constant
   * @param name the name of the constant to wrap
   * @return {@code Optional} instance describing the found enumeration constant or an empty one
   * @param <E> the type of the enumeration class
   * @see Enum#valueOf(Class, String)
   */
  default <E extends Enum<E>> Optional<E> findEnum(Class<E> enumClass, String name) {
    try {
      return Optional.of(Enum.valueOf(enumClass, name));
    } catch (IllegalArgumentException exception) {
      return Optional.empty();
    }
  }

  @Retention(RetentionPolicy.RUNTIME)
  @Target(ElementType.RECORD_COMPONENT)
  @interface Name {
    String[] value();
  }

  @Retention(RetentionPolicy.RUNTIME)
  @Target(ElementType.RECORD_COMPONENT)
  @interface Help {
    String[] value();
  }

  @Retention(RetentionPolicy.RUNTIME)
  @Target(ElementType.RECORD_COMPONENT)
  @interface Cardinality {
    int value();
  }

  // subSchema-records

<<<<<<< HEAD
  record Option(Type type, Set<String> names, String help, int cardinality, Class<? extends Record> subSchema) implements Comparable<Option> {
=======
  record Option(Type type, Set<String> names, String help, int cardinality)
      implements Comparable<Option> {
>>>>>>> 9414a8cc
    public enum Type {
      /** An optional flag, like {@code --verbose}. */
      FLAG(false),
      /** An optional key-value pair, like {@code --version 47.11}. */
      KEY_VALUE(Optional.empty()),
      /** An optional and repeatable key, like {@code --with alpha --with omega} */
      REPEATABLE(List.of()),
      /** A required positional option */
      REQUIRED(""),
      /** A collection of all unhandled arguments. */
      VARARGS(new String[0]);

      final Object defaultValue;

      Type(Object defaultValue) {
        this.defaultValue = defaultValue;
      }

      Object getDefaultValue() {
        return defaultValue;
      }

      static Type valueOf(Class<?> type) {
        if (type == Boolean.class || type == boolean.class) return FLAG;
        if (type == Optional.class) return KEY_VALUE;
        if (type == List.class) return REPEATABLE;
        if (type == String.class) return REQUIRED;
        if (type == String[].class) return VARARGS;
        throw new IllegalArgumentException("Unsupported value type: " + type);
      }
    }

    public static <R extends Record> List<Option> scan(Class<R> schema) {
      return Stream.of(schema.getRecordComponents()).map(Option::of).toList();
    }

    @SuppressWarnings("unchecked")
    public static Option of(RecordComponent component) {
      return new Option(
<<<<<<< HEAD
              Type.valueOf(component.getType()),
              component.isAnnotationPresent(Name.class)
                      ? new LinkedHashSet<>(List.of(component.getAnnotation(Name.class).value()))
                      : Set.of(component.getName().replace('_', '-')),
              component.isAnnotationPresent(Help.class)
                      ? String.join("\n", component.getAnnotation(Help.class).value())
                      : "",
              component.isAnnotationPresent(Cardinality.class)
                      ? component.getAnnotation(Cardinality.class).value()
                      : 1,
              (component.getGenericType() instanceof ParameterizedType type)
                      ? type.getActualTypeArguments()[0] == String.class ? null : (Class<? extends Record>) type.getActualTypeArguments()[0]
                      : null
              );
=======
          Type.valueOf(component.getType()),
          component.isAnnotationPresent(Name.class)
              ? new LinkedHashSet<>(List.of(component.getAnnotation(Name.class).value()))
              : Set.of(component.getName().replace('_', '-')),
          component.isAnnotationPresent(Help.class)
              ? String.join("\n", component.getAnnotation(Help.class).value())
              : "",
          component.isAnnotationPresent(Cardinality.class)
              ? component.getAnnotation(Cardinality.class).value()
              : 1);
>>>>>>> 9414a8cc
    }

    String name() {
      return names.iterator().next();
    }

    boolean isVarargs() {
      return type == Type.VARARGS;
    }

    boolean isRequired() {
      return type == Type.REQUIRED;
    }

    @Override
    public int compareTo(Option o) {
      return names.toString().compareTo(o.names.toString());
    }
  }

  record Parser<R extends Record>(
      Lookup lookup, Class<R> schema, List<Option> options, ArgumentsProcessor processor, boolean sub) {

    public Parser(Lookup lookup, Class<R> schema) {
      this(lookup, schema, ArgumentsProcessor.DEFAULT);
    }

    public Parser(Lookup lookup, Class<R> schema, ArgumentsProcessor processor) {
      this(lookup, schema, Option.scan(schema), processor, false);
    }

    public Parser {
      if (options.isEmpty()) throw new IllegalArgumentException("At least one option expected");
      var names = options.stream().flatMap(option -> option.names().stream()).toList();
      var duplicates = new ArrayList<>(names);
      Set.copyOf(names).forEach(duplicates::remove);
      if (!duplicates.isEmpty()) {
        throw new IllegalArgumentException("Duplicate option key name(s) detected: " + duplicates);
      }
      var varargs =
          options.stream().filter(option -> option.type() == Option.Type.VARARGS).toList();
      if (varargs.size() > 1) {
        throw new IllegalArgumentException("Too many varargs types specified: " + varargs);
      }
      if (varargs.size() == 1 && !(options.get(options.size() - 1).isVarargs())) {
        throw new IllegalArgumentException("MoreOption not at last index: " + options);
      }
    }

    private Object[] parse(ArrayDeque<String> pendingArguments) {
      var requiredOptions = new ArrayDeque<>(options.stream().filter(Option::isRequired).toList());
      var optionsByName = new HashMap<String, Option>();
      var workspace = new LinkedHashMap<String, Object>();
      options.forEach(option -> option.names.forEach(name -> optionsByName.put(name, option)));
      options.forEach(option -> workspace.put(option.name(), option.type().getDefaultValue()));

      while (true) {
        if (pendingArguments.isEmpty()) {
          if (requiredOptions.isEmpty()) return workspace.values().toArray();
          throw new IllegalArgumentException("Required option(s) missing: " + requiredOptions);
        }
        // acquire next argument
        var argument = pendingArguments.removeFirst();
        int separator = argument.indexOf('=');
        var pop = separator == -1;
        var maybeName = pop ? argument : argument.substring(0, separator);
        // try well-known option first
        if (optionsByName.containsKey(maybeName)) {
          var option = optionsByName.get(maybeName);
          var name = option.name();
          switch (option.type()) {
            case FLAG -> workspace.put(name, true);
            case KEY_VALUE -> {
              var value = option.subSchema() != null
                      ? parseSub(pendingArguments, option)
                      : pop ? pendingArguments.pop() : argument.substring(separator + 1);
              workspace.put(name, Optional.of(value));
            }
            case REPEATABLE -> {
<<<<<<< HEAD
              var value = option.subSchema() != null
                ? List.of(parseSub(pendingArguments, option))
                : pop
                      ? IntStream.range(0, option.cardinality()).mapToObj(i -> pendingArguments.pop()).toList()
=======
              var times = option.cardinality();
              var value =
                  pop
                      ? IntStream.range(0, times).mapToObj(__ -> pendingArguments.pop()).toList()
>>>>>>> 9414a8cc
                      : List.of(argument.substring(separator + 1).split(","));
              @SuppressWarnings("unchecked")
              var elements = (List<String>) workspace.get(name);
              workspace.put(name, Stream.concat(elements.stream(), value.stream()).toList());
            }
            default -> throw new IllegalStateException("Programming error");
          }
          continue;
        }
        // maybe a combination of single letter flags?
        if (argument.matches("^-[a-zA-Z]{1,5}$")) {
          var flags = argument.substring(1).chars().mapToObj(c -> "-" + (char) c).toList();
          if (flags.stream().allMatch(optionsByName::containsKey)) {
            flags.forEach(flag -> workspace.put(optionsByName.get(flag).name(), true));
            continue;
          }
        }
        // try required option
        if (!requiredOptions.isEmpty()) {
          var requiredOption = requiredOptions.pop();
          workspace.put(requiredOption.name(), argument);
          continue;
        }
        // restore pending arguments deque
        pendingArguments.addFirst(argument);
        if (sub) return workspace.values().toArray();
        // try globbing all pending arguments into a varargs collector
        var varargsOption = options.get(options.size() - 1);
        if (varargsOption.isVarargs()) {
          workspace.put(varargsOption.name(), pendingArguments.toArray(String[]::new));
          return workspace.values().toArray();
        }
        throw new IllegalArgumentException("Unhandled arguments: " + pendingArguments);
      }
    }

    private Object parseSub(ArrayDeque<String> pendingArguments, Option option) {
      Class<? extends Record> schema = option.subSchema;
      Parser<? extends Record> subParser = new Parser<>(lookup, schema, Option.scan(schema), processor, true);
      return toRecord(lookup, schema, subParser.parse(pendingArguments)) ;
    }

    public R parse(String... args) {
      return parse(Stream.of(args));
    }

    public R parse(Stream<String> args) {
      return toRecord(lookup, schema, parse(new ArrayDeque<>(processor.process(args).toList())));
    }

    private static <R> R toRecord(Lookup lookup, Class<R> schema, Object[] objects) {
      try {
        var components = schema.getRecordComponents();
        var types = Stream.of(components).map(RecordComponent::getType).toArray(Class[]::new);
        var constructor = lookup.findConstructor(schema, MethodType.methodType(void.class, types));
        var arguments = constructor.isVarargsCollector() ? spreadVarargs(objects) : objects;
        @SuppressWarnings("unchecked")
        R instance = (R) constructor.invokeWithArguments(arguments);
        return instance;
      } catch (RuntimeException | Error e) {
        throw e;
      } catch (Throwable e) {
        throw new UndeclaredThrowableException(e);
      }
    }

    // From [ ..., x, ["1", "2", "3"]] to [..., x, "1", "2", "3"]
    private static Object[] spreadVarargs(Object[] source) {
      var head = source.length - 1;
      var last = (String[]) source[head];
      var tail = Array.getLength(last);
      var target = new Object[head + tail];
      System.arraycopy(source, 0, target, 0, head);
      System.arraycopy(last, 0, target, head, tail);
      return target;
    }

    public String help() {
      return help(2);
    }

    public String help(int indent) {
      var joiner = new StringJoiner("\n");
      for (var option : options.stream().sorted().toList()) {
        var text = option.help();
        if (text.isEmpty()) continue;
        var suffix =
            switch (option.type()) {
              case FLAG -> " (flag)";
              case KEY_VALUE -> " <value>";
              case REPEATABLE -> " <value> (repeatable)";
              case REQUIRED -> " (required)";
              case VARARGS -> "...";
            };
        var names = String.join(", ", option.names());
        joiner.add(names + suffix);
        joiner.add(text.indent(indent).stripTrailing());
      }
      return joiner.toString();
    }
  }

  interface ArgumentsProcessor {
    ArgumentsProcessor IDENTITY = arguments -> arguments;
    ArgumentsProcessor TRIM = arguments -> arguments.map(String::trim);
    ArgumentsProcessor PRUNE = arguments -> arguments.filter(argument -> !argument.isEmpty());
    ArgumentsProcessor NORMALIZE = TRIM.andThen(PRUNE);
    ArgumentsProcessor EXPAND = ArgumentsProcessor::expandAtFileArguments;
    ArgumentsProcessor DEFAULT = NORMALIZE.andThen(EXPAND);

    static Stream<String> expandAtFileArguments(Stream<String> source) {
      var arguments = new ArrayList<String>();
      for (var argument : source.toList()) {
        if (argument.startsWith("@") && !(argument.startsWith("@@"))) {
          var file = Path.of(argument.substring(1));
          var list = expandArgumentsFile(file);
          arguments.addAll(list);
          continue;
        }
        arguments.add(argument);
      }
      return arguments.stream();
    }

    static List<String> expandArgumentsFile(Path file) {
      if (Files.notExists(file)) throw new RuntimeException("Arguments file not found: " + file);
      var arguments = new ArrayList<String>();
      try {
        for (var line : Files.readAllLines(file)) {
          line = line.strip();
          if (line.isEmpty()) continue;
          if (line.startsWith("#")) continue;
          if (line.startsWith("@") && !line.startsWith("@@")) {
            throw new IllegalArgumentException("Expand arguments file not allowed: " + line);
          }
          arguments.add(line);
        }
      } catch (RuntimeException exception) {
        throw exception;
      } catch (Exception exception) {
        throw new RuntimeException("Read all lines from file failed: " + file, exception);
      }
      return List.copyOf(arguments);
    }

    Stream<String> process(Stream<String> arguments);

    default ArgumentsProcessor andThen(ArgumentsProcessor after) {
      return stream -> after.process(process(stream));
    }
  }
}<|MERGE_RESOLUTION|>--- conflicted
+++ resolved
@@ -4,7 +4,10 @@
 import java.lang.annotation.Target;
 import java.lang.invoke.MethodHandles.Lookup;
 import java.lang.invoke.MethodType;
-import java.lang.reflect.*;
+import java.lang.reflect.Array;
+import java.lang.reflect.ParameterizedType;
+import java.lang.reflect.RecordComponent;
+import java.lang.reflect.UndeclaredThrowableException;
 import java.nio.file.Files;
 import java.nio.file.Path;
 import java.util.ArrayDeque;
@@ -60,14 +63,7 @@
     int value();
   }
 
-  // subSchema-records
-
-<<<<<<< HEAD
   record Option(Type type, Set<String> names, String help, int cardinality, Class<? extends Record> subSchema) implements Comparable<Option> {
-=======
-  record Option(Type type, Set<String> names, String help, int cardinality)
-      implements Comparable<Option> {
->>>>>>> 9414a8cc
     public enum Type {
       /** An optional flag, like {@code --verbose}. */
       FLAG(false),
@@ -107,22 +103,6 @@
     @SuppressWarnings("unchecked")
     public static Option of(RecordComponent component) {
       return new Option(
-<<<<<<< HEAD
-              Type.valueOf(component.getType()),
-              component.isAnnotationPresent(Name.class)
-                      ? new LinkedHashSet<>(List.of(component.getAnnotation(Name.class).value()))
-                      : Set.of(component.getName().replace('_', '-')),
-              component.isAnnotationPresent(Help.class)
-                      ? String.join("\n", component.getAnnotation(Help.class).value())
-                      : "",
-              component.isAnnotationPresent(Cardinality.class)
-                      ? component.getAnnotation(Cardinality.class).value()
-                      : 1,
-              (component.getGenericType() instanceof ParameterizedType type)
-                      ? type.getActualTypeArguments()[0] == String.class ? null : (Class<? extends Record>) type.getActualTypeArguments()[0]
-                      : null
-              );
-=======
           Type.valueOf(component.getType()),
           component.isAnnotationPresent(Name.class)
               ? new LinkedHashSet<>(List.of(component.getAnnotation(Name.class).value()))
@@ -132,8 +112,10 @@
               : "",
           component.isAnnotationPresent(Cardinality.class)
               ? component.getAnnotation(Cardinality.class).value()
-              : 1);
->>>>>>> 9414a8cc
+              : 1,
+      (component.getGenericType() instanceof ParameterizedType type)
+              ? type.getActualTypeArguments()[0] == String.class ? null : (Class<? extends Record>) type.getActualTypeArguments()[0]
+              : null);
     }
 
     String name() {
@@ -213,17 +195,11 @@
               workspace.put(name, Optional.of(value));
             }
             case REPEATABLE -> {
-<<<<<<< HEAD
+              var times = option.cardinality();
               var value = option.subSchema() != null
-                ? List.of(parseSub(pendingArguments, option))
-                : pop
-                      ? IntStream.range(0, option.cardinality()).mapToObj(i -> pendingArguments.pop()).toList()
-=======
-              var times = option.cardinality();
-              var value =
-                  pop
+                      ? List.of(parseSub(pendingArguments, option))
+                      : pop
                       ? IntStream.range(0, times).mapToObj(__ -> pendingArguments.pop()).toList()
->>>>>>> 9414a8cc
                       : List.of(argument.substring(separator + 1).split(","));
               @SuppressWarnings("unchecked")
               var elements = (List<String>) workspace.get(name);
